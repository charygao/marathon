package mesosphere

import mesosphere.marathon.state.Timestamp

/**
  * Scala stupidly defines Seq/Indexed as "a generic sequence" which can be _mutable_
  *
  * Instead, provided you use
  * ```
  * package mesosphere.marathon
  * package subpackage
  * ```
  * the correct Seq type till be imported for you automatically.
  */
package object marathon {
  type Seq[+A] = scala.collection.immutable.Seq[A]
  val Seq = scala.collection.immutable.Seq

  type IndexedSeq[+A] = scala.collection.immutable.IndexedSeq[A]
  val IndexedSeq = scala.collection.immutable.IndexedSeq

  implicit class RichClock(val c: java.time.Clock) extends AnyVal {
    // This method was formerly implemented on the marathon Clock type to return Marathon's Timestamp type
    // We preserve it for now to reduce the size of the change to remove Marathon's Clock type.
    def now(): Timestamp = Timestamp.now(c)
  }

<<<<<<< HEAD
  object NonEmpty {
    def unapply[I <: Iterable[_]](iter: I): Boolean = iter.nonEmpty
  }
=======
  /**
    * This makes the silent compiler annotation available in our mesosphere.marathon prelude, and is used to suppress
    * compiler warnings.
    */
  type silent = com.github.ghik.silencer.silent
>>>>>>> 76c6e22e
}<|MERGE_RESOLUTION|>--- conflicted
+++ resolved
@@ -25,15 +25,13 @@
     def now(): Timestamp = Timestamp.now(c)
   }
 
-<<<<<<< HEAD
   object NonEmpty {
     def unapply[I <: Iterable[_]](iter: I): Boolean = iter.nonEmpty
   }
-=======
+
   /**
     * This makes the silent compiler annotation available in our mesosphere.marathon prelude, and is used to suppress
     * compiler warnings.
     */
   type silent = com.github.ghik.silencer.silent
->>>>>>> 76c6e22e
 }