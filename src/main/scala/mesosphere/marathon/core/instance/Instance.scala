--- conflicted
+++ resolved
@@ -5,20 +5,13 @@
 
 import com.fasterxml.uuid.{EthernetAddress, Generators}
 import mesosphere.marathon.core.condition.Condition
-<<<<<<< HEAD
 import mesosphere.marathon.core.condition.Condition.UnreachableInactive
 import mesosphere.marathon.core.instance.Instance.{AgentInfo, InstanceState}
 import mesosphere.marathon.core.pod.PodDefinition
 import mesosphere.marathon.core.task.Task
 import mesosphere.marathon.core.task.state.NetworkInfo
 import mesosphere.marathon.raml.Raml
-import mesosphere.marathon.state._
-=======
-import mesosphere.marathon.core.instance.Instance.InstanceState
-import mesosphere.marathon.core.task.Task
-import mesosphere.marathon.raml.Raml
-import mesosphere.marathon.state.{MarathonState, PathId, Timestamp, UnreachableDisabled, UnreachableEnabled, UnreachableStrategy}
->>>>>>> e9c81382
+import mesosphere.marathon.state.{MarathonState, PathId, Timestamp, UnreachableDisabled, UnreachableEnabled, UnreachableStrategy, _}
 import mesosphere.marathon.stream.Implicits._
 import mesosphere.marathon.tasks.OfferUtil
 import mesosphere.mesos.Placed
@@ -283,7 +276,6 @@
       newTaskMap: Map[Task.Id, Task],
       now: Timestamp,
       unreachableStrategy: UnreachableStrategy,
-      hasReservation: Boolean,
       goal: Goal): InstanceState = {
 
       val tasks = newTaskMap.values
@@ -594,31 +586,4 @@
       Json.toJson(stringToTask)
     }
   )
-<<<<<<< HEAD
-}
-
-/**
-  * Represents legacy handling for instances which was started in behalf of an AppDefinition. Take care that you
-  * do not use this for other use cases than the following three:
-  *
-  * - HealthCheckActor (will be changed soon)
-  * - InstanceOpFactoryHelper and InstanceOpFactoryImpl (start resident and ephemeral tasks for an AppDefinition)
-  * - Migration to 1.4
-  *
-  * @param instanceId calculated instanceId based on the taskId
-  * @param agentInfo according agent information of the task
-  * @param state calculated instanceState based on taskState
-  * @param tasksMap a map of one key/value pair consisting of the actual task
-  * @param runSpecVersion the version of the task related runSpec
-  */
-object LegacyAppInstance {
-  def apply(task: Task, agentInfo: AgentInfo, unreachableStrategy: UnreachableStrategy): Instance = {
-    val since = task.status.startedAt.getOrElse(task.status.stagedAt)
-    val tasksMap = Map(task.taskId -> task)
-    val state = Instance.InstanceState(None, tasksMap, since, unreachableStrategy, false, Goal.Running)
-
-    new Instance(task.taskId.instanceId, Some(agentInfo), state, tasksMap, task.runSpecVersion, unreachableStrategy, None)
-  }
-=======
->>>>>>> e9c81382
 }